--- conflicted
+++ resolved
@@ -1,8 +1,4 @@
 # pruebas-prs
 
 
-<<<<<<< HEAD
 pruebas
-=======
-Pruebas
->>>>>>> 7ae5415f
